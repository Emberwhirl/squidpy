--- conflicted
+++ resolved
@@ -7,7 +7,7 @@
 
 class ImageContainer:
     """\
-    Container for in memory or on-disk tiff or jpg images. 
+    Container for in memory or on-disk tiff or jpg images.
     
     Allows for lazy and chunked reading via rasterio and dask (if input is a tiff image).
     An instance of this class is given to all image processing functions, along with an anndata instance
@@ -107,13 +107,8 @@
         img_id: Union[str, List[str]] = None,
         channel_id: str = "channels",
     ):
-<<<<<<< HEAD
-        """
+        """\
         Add layer from numpy image / tiff file.
-=======
-        """\
-        Add layer(s) from numpy image / tiff file.
->>>>>>> 6d040a59
         For numpy arrays, assume that dims are: channels, y, x
 
         The added image has to have the same number of channels as the original image, or no channels.
@@ -154,9 +149,9 @@
         Supports numpy arrays and (multi-page) tiff files, and jpg files
         For numpy arrays, assume that dims are: `'channels, y, x'`
         
-        NOTE: lazy loading via dask is currently not supported for on-disk jpg files. 
+        NOTE: lazy loading via dask is currently not supported for on-disk jpg files.
         They will be loaded in memory.
-        
+
         Params
         ------
         img
@@ -184,42 +179,27 @@
             assert "x" in img.dims
             assert "y" in img.dims
         elif isinstance(img, str):
-<<<<<<< HEAD
-            # get the number of pages in the file
-            num_pages = _num_pages(img)
-            # read all pages using rasterio
-            xr_img_byband = []
-            for i in range(1, num_pages + 1):
-                data = xr.open_rasterio(
-                    f"GTIFF_DIR:{i}:{img}", chunks=self._chunks, parse_coordinates=False
-                )
-                data = data.rename({"band": channel_id})
-                xr_img_byband.append(data)
-            xr_img = xr.concat(xr_img_byband, dim=channel_id)
-=======
             ext = img.split(".")[-1]
             if ext in ("tif", "tiff"):
                 # get the number of pages in the file
                 num_pages = _num_pages(img)
                 # read all pages using rasterio
+                xr_img_byband = []
                 for i in range(1, num_pages + 1):
                     data = xr.open_rasterio(
-                        f"GTIFF_DIR:{i}:{img}",
-                        chunks=self._chunks,
-                        parse_coordinates=False,
+                        f"GTIFF_DIR:{i}:{img}", chunks=self._chunks, parse_coordinates=False
                     )
-                    data = data.rename({"band": "channels"})
-                    imgs.append(data)
+                    data = data.rename({"band": channel_id})
+                    xr_img_byband.append(data)
+                xr_img = xr.concat(xr_img_byband, dim=channel_id)
             elif ext in ("jpg", "jpeg"):
                 img = imread(img)
                 # jpeg has channels as last dim - transpose
                 img = img.transpose(2, 0, 1)
                 dims = [channel_id, "y", "x"]
                 xr_img = xr.DataArray(img, dims=dims)
-                imgs.append(xr_img)
             else:
                 raise NotImplementedError(f"Files with extension {ext}")
->>>>>>> 6d040a59
         else:
             raise ValueError(img)
         return xr_img
@@ -267,9 +247,9 @@
             Optional, type to which the output should be (safely) cast. 
             Currently supported dtypes: 'uint8'.
             TODO: currenty, using this argument will return a numpy array instead of an xarray
-            
+
         TODO: enable cropping of several channels at once?
-        
+
         Returns
         -------
         xr.DataArray with dimentions: channels, y, x
